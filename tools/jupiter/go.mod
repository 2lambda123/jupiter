--- conflicted
+++ resolved
@@ -1,7 +1,3 @@
 module github.com/douyu/jupiter/tools/jupiter
 
-<<<<<<< HEAD
-go 1.13
-=======
-go 1.14
->>>>>>> c3fa4fbf
+go 1.14