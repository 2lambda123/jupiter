--- conflicted
+++ resolved
@@ -155,16 +155,10 @@
 	golang.org/x/arch v0.0.0-20210923205945-b76863e36670 // indirect
 	golang.org/x/crypto v0.6.0 // indirect
 	golang.org/x/exp v0.0.0-20220303212507-bbda1eaf7a17 // indirect
-<<<<<<< HEAD
-	golang.org/x/net v0.7.0 // indirect
-	golang.org/x/sys v0.5.0 // indirect
-	golang.org/x/tools v0.6.0 // indirect
-=======
 	golang.org/x/net v0.8.0 // indirect
 	golang.org/x/sys v0.6.0 // indirect
 	golang.org/x/text v0.8.0 // indirect
 	golang.org/x/tools v0.7.0 // indirect
->>>>>>> 49d894f6
 	gopkg.in/natefinch/lumberjack.v2 v2.0.0 // indirect
 	gopkg.in/yaml.v2 v2.4.0 // indirect
 	stathat.com/c/consistent v1.0.0 // indirect
