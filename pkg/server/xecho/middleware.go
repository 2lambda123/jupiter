// Copyright 2020 Douyu
//
// Licensed under the Apache License, Version 2.0 (the "License");
// you may not use this file except in compliance with the License.
// You may obtain a copy of the License at
//
//     http://www.apache.org/licenses/LICENSE-2.0
//
// Unless required by applicable law or agreed to in writing, software
// distributed under the License is distributed on an "AS IS" BASIS,
// WITHOUT WARRANTIES OR CONDITIONS OF ANY KIND, either express or implied.
// See the License for the specific language governing permissions and
// limitations under the License.

package xecho

import (
	"fmt"
	"net/http"
	"runtime"
	"time"

	"github.com/douyu/jupiter/pkg/metric"
	"github.com/douyu/jupiter/pkg/trace"

	"github.com/douyu/jupiter/pkg/xlog"
	"github.com/labstack/echo/v4"
	"go.uber.org/zap"
)

func extractAID(c echo.Context) string {
	return c.Request().Header.Get("AID")
}

// RecoverMiddleware ...
func recoverMiddleware(logger *xlog.Logger, slowQueryThresholdInMilli int64) echo.MiddlewareFunc {
	return func(next echo.HandlerFunc) echo.HandlerFunc {
		return func(ctx echo.Context) (err error) {
			var beg = time.Now()
			var fields = make([]xlog.Field, 0, 8)

			defer func() {
				fields = append(fields, zap.Float64("cost", time.Since(beg).Seconds()))
				if rec := recover(); rec != nil {
					switch rec := rec.(type) {
					case error:
						err = rec
					default:
						err = fmt.Errorf("%v", rec)
					}

					stack := make([]byte, 4096)
					length := runtime.Stack(stack, true)
					fields = append(fields, zap.ByteString("stack", stack[:length]))
				}
				fields = append(fields,
					zap.String("method", ctx.Request().Method),
					zap.Int("code", ctx.Response().Status),
					zap.String("host", ctx.Request().Host),
				)
				if slowQueryThresholdInMilli > 0 {
					if cost := int64(time.Since(beg)) / 1e6; cost > slowQueryThresholdInMilli {
						fields = append(fields, zap.Int64("slow", cost))
					}
				}
				if err != nil {
					fields = append(fields, zap.String("err", err.Error()))
					logger.Error("access", fields...)
					return
				}
				logger.Info("access", fields...)
			}()

			return next(ctx)
		}
	}
}

func metricServerInterceptor() echo.MiddlewareFunc {
	return func(next echo.HandlerFunc) echo.HandlerFunc {
<<<<<<< HEAD
		return func(ctx echo.Context) (err error) {
			err = next(ctx)
			if trace, ok := xlog.ExtractTraceMD(ctx); ok {
				trace.Info(zap.String("method", ctx.Request().Method))
				trace.Info(zap.Int("code", ctx.Response().Status))
				trace.Info(zap.String("host", ctx.Request().Host))
				trace.Info(zap.String("path", ctx.Request().URL.Path))

				if cost := int64(time.Since(trace.BeginTime)) / 1e6; cost > 500 {
					trace.Warn(zap.Int64("slow", cost))
				}
=======
		return func(c echo.Context) (err error) {
			beg := time.Now()
			err = next(c)
			method := c.Request().Method + "_" + c.Path()
			peer := c.RealIP()
			if aid := extractAID(c); aid != "" {
				peer += "?aid=" + aid
>>>>>>> a11e7876
			}
			metric.ServerHandleHistogram.Observe(time.Since(beg).Seconds(), metric.TypeHTTP, method, peer)
			metric.ServerHandleCounter.Inc(metric.TypeHTTP, method, peer, http.StatusText(c.Response().Status))
			return err
		}
	}
}
func traceServerInterceptor() echo.MiddlewareFunc {
	return func(next echo.HandlerFunc) echo.HandlerFunc {
		return func(c echo.Context) (err error) {
			span, ctx := trace.StartSpanFromContext(
				c.Request().Context(),
				c.Request().Method+" "+c.Path(),
				trace.TagComponent("http"),
				trace.TagSpanKind("server"),
				trace.HeaderExtractor(c.Request().Header),
				trace.CustomTag("http.url", c.Path()),
				trace.CustomTag("http.method", c.Request().Method),
				trace.CustomTag("peer.ipv4", c.RealIP()),
			)
			c.SetRequest(c.Request().WithContext(ctx))
			defer span.Finish()
			return next(c)
		}
	}
}<|MERGE_RESOLUTION|>--- conflicted
+++ resolved
@@ -57,6 +57,7 @@
 					zap.String("method", ctx.Request().Method),
 					zap.Int("code", ctx.Response().Status),
 					zap.String("host", ctx.Request().Host),
+					zap.String("path", ctx.Request().URL.Path),
 				)
 				if slowQueryThresholdInMilli > 0 {
 					if cost := int64(time.Since(beg)) / 1e6; cost > slowQueryThresholdInMilli {
@@ -78,19 +79,6 @@
 
 func metricServerInterceptor() echo.MiddlewareFunc {
 	return func(next echo.HandlerFunc) echo.HandlerFunc {
-<<<<<<< HEAD
-		return func(ctx echo.Context) (err error) {
-			err = next(ctx)
-			if trace, ok := xlog.ExtractTraceMD(ctx); ok {
-				trace.Info(zap.String("method", ctx.Request().Method))
-				trace.Info(zap.Int("code", ctx.Response().Status))
-				trace.Info(zap.String("host", ctx.Request().Host))
-				trace.Info(zap.String("path", ctx.Request().URL.Path))
-
-				if cost := int64(time.Since(trace.BeginTime)) / 1e6; cost > 500 {
-					trace.Warn(zap.Int64("slow", cost))
-				}
-=======
 		return func(c echo.Context) (err error) {
 			beg := time.Now()
 			err = next(c)
@@ -98,7 +86,6 @@
 			peer := c.RealIP()
 			if aid := extractAID(c); aid != "" {
 				peer += "?aid=" + aid
->>>>>>> a11e7876
 			}
 			metric.ServerHandleHistogram.Observe(time.Since(beg).Seconds(), metric.TypeHTTP, method, peer)
 			metric.ServerHandleCounter.Inc(metric.TypeHTTP, method, peer, http.StatusText(c.Response().Status))
